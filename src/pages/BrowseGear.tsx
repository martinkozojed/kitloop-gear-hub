
import React, { useState, useEffect } from 'react';
import { Button } from "@/components/ui/button";
import { Input } from "@/components/ui/input";
import { Card, CardContent } from "@/components/ui/card";
import { AspectRatio } from "@/components/ui/aspect-ratio";
import { Search, Filter, Star } from "lucide-react";
import { useLocation, useNavigate } from "react-router-dom";
import { useTranslation } from "react-i18next";
import { 
  Select, 
  SelectContent, 
  SelectItem, 
  SelectTrigger, 
  SelectValue 
} from "@/components/ui/select";
import {
  Accordion,
  AccordionContent,
  AccordionItem,
  AccordionTrigger,
} from "@/components/ui/accordion";
import { Checkbox } from "@/components/ui/checkbox";

// Sample gear data
const sampleGear = [
  {
    id: 1,
    name: "Alto Semi-Free Standing Ultralight Tent",
    image: "https://images.unsplash.com/photo-1501854140801-50d01698950b",
    price: 350,
    rating: 4.8,
    category: "camping"
  },
  {
    id: 2,
    name: "Pursuit – Walking poles",
    image: "https://images.unsplash.com/photo-1469474968028-56623f02e42e",
    price: 120,
    rating: 4.5,
    category: "hiking"
  },
  {
    id: 3,
    name: "VF-Kit Top Shell – Via ferrata set",
    image: "https://images.unsplash.com/photo-1470071459604-3b5ec3a7fe05",
    price: 280,
    rating: 4.9,
    category: "climbing"
  },
  {
    id: 4,
    name: "Crag Sender Helmet – Climbing helmet",
    image: "https://images.unsplash.com/photo-1506744038136-46273834b3fb",
    price: 150,
    rating: 4.7,
    category: "climbing"
  },
  {
    id: 5,
    name: "Explorer | Inflatable Kayak | PU-Stitch",
    image: "https://images.unsplash.com/photo-1488590528505-98d2b5aba04b",
    price: 420,
    rating: 4.6,
    category: "water activities"
  },
  {
    id: 6,
    name: "Flex TRK 24 – Snowshoes",
    image: "https://images.unsplash.com/photo-1531297484001-80022131f5a1",
    price: 180,
    rating: 4.3,
    category: "winter sports"
  },
  {
    id: 7,
    name: "Exos 48 – Walking backpack",
    image: "https://images.unsplash.com/photo-1501854140801-50d01698950b",
    price: 130,
    rating: 4.4,
    category: "hiking"
  },
  {
    id: 8,
    name: "BD - Recon X Avy set",
    image: "https://images.unsplash.com/photo-1470071459604-3b5ec3a7fe05",
    price: 490,
    rating: 5.0,
    category: "winter sports"
  },
];

// Filter categories - updated to match with lowercase
const categories = ["camping", "hiking", "climbing", "winter_sports", "water_activities"];
const priceRanges = ["0-100", "100-200", "200-300", "300+"];
const ratings = ["4+", "3+", "All"];

const GearCard = ({ gear }: { gear: typeof sampleGear[0] }) => {
  const { t } = useTranslation();

  return (
<<<<<<< HEAD
    <Card className="overflow-hidden rounded-xl ring-1 ring-gray-200 hover:shadow-lg transition-transform hover:-translate-y-1 focus-visible:outline-none focus-visible:ring-0">
=======
    <Card className="overflow-hidden rounded-xl ring-1 ring-muted hover:shadow-lg transition-transform hover:-translate-y-1">
>>>>>>> 208575e4
      <div className="relative">
        <AspectRatio ratio={4 / 3}>
          <img
            src={gear.image}
            alt={gear.name}
            className="w-full h-full object-cover"
          />
        </AspectRatio>
        <div className="absolute top-2 right-2 bg-white/90 rounded-full px-2 py-1 text-sm font-medium flex items-center">
          <Star className="h-3 w-3 fill-yellow-400 stroke-yellow-400 mr-1" />
          {gear.rating}
        </div>
      </div>
      <CardContent className="p-4 md:p-5">
        <h3 className="font-medium line-clamp-2 mb-2 h-12">{gear.name}</h3>
        <div className="flex items-center justify-between mt-1">
          <p className="font-bold text-green-600">{gear.price} CZK/day</p>
          <Button size="sm" className="w-full sm:w-auto">
            {t("browse.reserve")}
          </Button>
        </div>
      </CardContent>
    </Card>
  );
};

const FilterSidebar = ({ 
  onCategoryChange, 
  onPriceChange,
  onRatingChange,
  selectedCategories
}: { 
  onCategoryChange: (categories: string[]) => void;
  onPriceChange: (ranges: string[]) => void;
  onRatingChange: (rating: string) => void;
  selectedCategories: string[];
}) => {
  const [localSelectedCategories, setLocalSelectedCategories] = useState<string[]>(selectedCategories);
  const [selectedPriceRanges, setSelectedPriceRanges] = useState<string[]>([]);
  const { t } = useTranslation();
  
  useEffect(() => {
    setLocalSelectedCategories(selectedCategories);
  }, [selectedCategories]);
  
  const handleCategoryChange = (category: string) => {
    setLocalSelectedCategories(prev => {
      const newSelection = prev.includes(category)
        ? prev.filter(c => c !== category)
        : [...prev, category];
      
      onCategoryChange(newSelection);
      return newSelection;
    });
  };
  
  const handlePriceChange = (range: string) => {
    setSelectedPriceRanges(prev => {
      const newSelection = prev.includes(range)
        ? prev.filter(r => r !== range)
        : [...prev, range];
      
      onPriceChange(newSelection);
      return newSelection;
    });
  };
  
  return (
<<<<<<< HEAD
    <div className="w-full lg:w-64 bg-white rounded-xl p-4 ring-1 ring-gray-200 shadow-sm focus-visible:outline-none focus-visible:ring-0">
=======
    <div className="w-full lg:w-64 bg-white rounded-xl p-4 ring-1 ring-muted shadow-sm">
>>>>>>> 208575e4
      <div className="flex items-center mb-4">
        <Filter className="h-5 w-5 mr-2 text-muted-foreground" />
        <h2 className="text-lg font-medium">{t('browse.filters')}</h2>
      </div>
      
      <Accordion type="multiple" defaultValue={["categories", "price", "rating"]}>
        <AccordionItem value="categories">
          <AccordionTrigger>{t('browse.categories')}</AccordionTrigger>
          <AccordionContent>
            <div className="space-y-2">
              {categories.map(category => (
                <div key={category} className="flex items-center space-x-2">
                  <Checkbox 
                    id={`category-${category}`}
                    checked={localSelectedCategories.includes(category)}
                    onCheckedChange={() => handleCategoryChange(category)}
                  />
                  <label 
                    htmlFor={`category-${category}`}
                    className="text-sm font-medium leading-none peer-disabled:cursor-not-allowed peer-disabled:opacity-70 capitalize"
                  >
                    {t(`categories.${category}`)}
                  </label>
                </div>
              ))}
            </div>
          </AccordionContent>
        </AccordionItem>
        
        <AccordionItem value="price">
          <AccordionTrigger>{t('browse.price_range')}</AccordionTrigger>
          <AccordionContent>
            <div className="space-y-2">
              {priceRanges.map(range => (
                <div key={range} className="flex items-center space-x-2">
                  <Checkbox 
                    id={`price-${range}`}
                    checked={selectedPriceRanges.includes(range)}
                    onCheckedChange={() => handlePriceChange(range)}
                  />
                  <label 
                    htmlFor={`price-${range}`}
                    className="text-sm font-medium leading-none peer-disabled:cursor-not-allowed peer-disabled:opacity-70"
                  >
                    {range}
                  </label>
                </div>
              ))}
            </div>
          </AccordionContent>
        </AccordionItem>
        
        <AccordionItem value="rating">
          <AccordionTrigger>{t('browse.rating')}</AccordionTrigger>
          <AccordionContent>
            <Select onValueChange={onRatingChange} defaultValue="4+">
              <SelectTrigger className="w-full focus:ring-0 focus:ring-offset-0">
                <SelectValue placeholder={t('browse.select_rating')} />
              </SelectTrigger>
              <SelectContent className="bg-white border border-muted shadow-md rounded-md" position="popper">
                {ratings.map(rating => (
                  <SelectItem key={rating} value={rating}>{rating}</SelectItem>
                ))}
              </SelectContent>
            </Select>
          </AccordionContent>
        </AccordionItem>
      </Accordion>
      
      <Button className="w-full mt-4 py-3">{t('browse.apply_filters')}</Button>
    </div>
  );
};

const BrowseGear = () => {
  const [filteredGear, setFilteredGear] = useState(sampleGear);
  const [searchQuery, setSearchQuery] = useState("");
  const [locationQuery, setLocationQuery] = useState("");
  const [sortOption, setSortOption] = useState("popular");
  const [selectedCategories, setSelectedCategories] = useState<string[]>([]);
  const location = useLocation();
  const navigate = useNavigate();
  const { t } = useTranslation();

  // Parse URL parameters on component mount or URL change
  useEffect(() => {
    const queryParams = new URLSearchParams(location.search);
    
    // Check for category param
    const categoryParam = queryParams.get('category');
    // Check for search query
    const searchParam = queryParams.get('query');
    // Check for location param
    const locationParam = queryParams.get('location');
    
    // Set the search query if present
    if (searchParam) {
      setSearchQuery(searchParam);
    }
    
    // Set the location query if present
    if (locationParam) {
      setLocationQuery(locationParam);
    }
    
    // Filter by category if present
    let newCategories: string[] = [];
    if (categoryParam) {
      newCategories = [categoryParam.toLowerCase()];
      setSelectedCategories(newCategories);
    }
    
    // Apply initial filtering
    let filtered = sampleGear;
    
    // Apply category filter
    if (newCategories.length > 0) {
      filtered = filtered.filter(gear => 
        newCategories.includes(gear.category.toLowerCase())
      );
    }
    
    // Apply search query filter if present
    if (searchParam) {
      filtered = filtered.filter(gear => 
        gear.name.toLowerCase().includes(searchParam.toLowerCase())
      );
    }
    
    setFilteredGear(filtered);
  }, [location.search]);
  
  const handleSearch = (e: React.FormEvent) => {
    e.preventDefault();
    
    // Build the query parameters
    const params = new URLSearchParams();
    if (searchQuery) params.append("query", searchQuery);
    if (locationQuery) params.append("location", locationQuery);
    
    // If we have categories selected, preserve them
    if (selectedCategories.length > 0) {
      params.append("category", selectedCategories[0]);
    }
    
    // Update the URL
    navigate(`/browse?${params.toString()}`);
    
    // Filter the gear
    let filtered = sampleGear;
    
    // Apply search query filter
    if (searchQuery) {
      filtered = filtered.filter(gear => 
        gear.name.toLowerCase().includes(searchQuery.toLowerCase())
      );
    }
    
    // Apply category filter if we have categories
    if (selectedCategories.length > 0) {
      filtered = filtered.filter(gear => 
        selectedCategories.includes(gear.category.toLowerCase())
      );
    }
    
    setFilteredGear(filtered);
  };
  
  const handleCategoryFilter = (categories: string[]) => {
    setSelectedCategories(categories);
    
    if (categories.length === 0) {
      setFilteredGear(sampleGear);
      return;
    }
    
    const filtered = sampleGear.filter(gear => 
      categories.includes(gear.category.toLowerCase())
    );
    setFilteredGear(filtered);
  };
  
  const handlePriceFilter = (ranges: string[]) => {
    if (ranges.length === 0) {
      // Apply only category filters if they exist
      if (selectedCategories.length > 0) {
        handleCategoryFilter(selectedCategories);
      } else {
        setFilteredGear(sampleGear);
      }
      return;
    }
    
    // Start with either category-filtered results or all gear
    const baseGear = selectedCategories.length > 0
      ? sampleGear.filter(gear => selectedCategories.includes(gear.category.toLowerCase()))
      : sampleGear;
    
    const filtered = baseGear.filter(gear => {
      return ranges.some(range => {
        if (range === "0-100") return gear.price <= 100;
        if (range === "100-200") return gear.price > 100 && gear.price <= 200;
        if (range === "200-300") return gear.price > 200 && gear.price <= 300;
        if (range === "300+") return gear.price > 300;
        return false;
      });
    });
    
    setFilteredGear(filtered);
  };
  
  const handleRatingFilter = (rating: string) => {
    // Start with either category-filtered results or all gear
    const baseGear = selectedCategories.length > 0
      ? sampleGear.filter(gear => selectedCategories.includes(gear.category.toLowerCase()))
      : sampleGear;
    
    let filtered = baseGear;
    
    if (rating === "4+") {
      filtered = baseGear.filter(gear => gear.rating >= 4);
    } else if (rating === "3+") {
      filtered = baseGear.filter(gear => gear.rating >= 3);
    }
    
    setFilteredGear(filtered);
  };
  
  const handleSort = (option: string) => {
    setSortOption(option);
    
    const sorted = [...filteredGear];
    if (option === "price-low") {
      sorted.sort((a, b) => a.price - b.price);
    } else if (option === "price-high") {
      sorted.sort((a, b) => b.price - a.price);
    } else if (option === "rating") {
      sorted.sort((a, b) => b.rating - a.rating);
    }
    
    setFilteredGear(sorted);
  };
  
  return (
    <div className="bg-kitloop-background min-h-screen pt-24 pb-16">
<<<<<<< HEAD
      <section className="py-12 px-4">
        <div className="max-w-7xl mx-auto text-center">
          <Search className="mx-auto mb-4 h-10 w-10 text-primary" />
          <h1 className="text-4xl md:text-5xl font-heading text-center mb-3">
            {t('browse.title')}
          </h1>
          <p className="text-base text-muted-foreground text-center max-w-xl mx-auto mb-8">
=======
      <section className="bg-muted py-20 px-4">
        <div className="max-w-7xl mx-auto text-center">
          <h1 className="text-4xl md:text-5xl font-heading font-bold mb-4">
            {t('browse.title')}
          </h1>
          <p className="text-base text-muted-foreground max-w-2xl mx-auto mb-8">
>>>>>>> 208575e4
            {t('browse.subtitle')}
          </p>
          <form
            onSubmit={handleSearch}
            className="flex flex-col sm:flex-row gap-2 bg-white p-2 rounded-xl shadow max-w-3xl mx-auto"
          >
            <div className="relative flex-grow">
              <Input
                placeholder={t('browse.search_placeholder')}
                value={searchQuery}
                onChange={(e) => setSearchQuery(e.target.value)}
<<<<<<< HEAD
                className="pl-10 py-5 bg-transparent focus-visible:ring-0 focus-visible:ring-offset-0"
=======
                className="pl-10 py-5 bg-transparent"
>>>>>>> 208575e4
              />
              <Search className="absolute left-3 top-1/2 -translate-y-1/2 text-muted-foreground" />
            </div>
            <div className="relative flex-grow sm:w-48">
              <Input
                placeholder={t('browse.location_placeholder')}
                value={locationQuery}
                onChange={(e) => setLocationQuery(e.target.value)}
<<<<<<< HEAD
                className="pl-10 py-5 bg-transparent focus-visible:ring-0 focus-visible:ring-offset-0"
=======
                className="pl-10 py-5 bg-transparent"
>>>>>>> 208575e4
              />
              <div className="absolute left-3 top-1/2 -translate-y-1/2 text-muted-foreground">
                <svg
                  xmlns="http://www.w3.org/2000/svg"
                  width="20"
                  height="20"
                  viewBox="0 0 24 24"
                  fill="none"
                  stroke="currentColor"
                  strokeWidth="2"
                  strokeLinecap="round"
                  strokeLinejoin="round"
                >
                  <path d="M20 10c0 6-8 12-8 12s-8-6-8-12a8 8 0 0 1 16 0Z" />
                  <circle cx="12" cy="10" r="3" />
                </svg>
              </div>
            </div>
            <Button type="submit" className="py-5 px-6 text-base sm:text-lg">
              {t('browse.search')}
            </Button>
          </form>
        </div>
      </section>

<<<<<<< HEAD
      <div className="max-w-7xl mx-auto px-4 md:px-6 mt-8">
=======
      <div className="max-w-7xl mx-auto px-4 md:px-6 mt-10">
>>>>>>> 208575e4
        
        <div className="flex flex-col lg:flex-row gap-8">
          {/* Filter Sidebar */}
          <aside className="lg:sticky lg:top-20 lg:h-fit">
            <FilterSidebar 
              onCategoryChange={handleCategoryFilter}
              onPriceChange={handlePriceFilter}
              onRatingChange={handleRatingFilter}
              selectedCategories={selectedCategories}
            />
          </aside>
          
          {/* Main Content */}
          <main className="flex-grow">
            <div className="flex justify-between items-center mb-6">
              <p className="text-sm text-gray-500">
                {t('browse.showing')} {filteredGear.length} {t('browse.items')}
                {selectedCategories.length > 0 && (
                  <span className="ml-1">
                    {t('browse.in')} <span className="font-medium capitalize">{selectedCategories.map(cat => t(`categories.${cat}`)).join(", ")}</span>
                  </span>
                )}
              </p>
              
              <Select defaultValue="popular" onValueChange={handleSort}>
                <SelectTrigger className="w-[180px] focus:ring-0 focus:ring-offset-0">
                  <SelectValue placeholder={t('browse.sort_by')} />
                </SelectTrigger>
                <SelectContent className="bg-white border border-muted shadow-md rounded-md" position="popper">
                  <SelectItem value="popular">{t('browse.most_popular')}</SelectItem>
                  <SelectItem value="price-low">{t('browse.price_low_high')}</SelectItem>
                  <SelectItem value="price-high">{t('browse.price_high_low')}</SelectItem>
                  <SelectItem value="rating">{t('browse.highest_rated')}</SelectItem>
                </SelectContent>
              </Select>
            </div>
            
            {filteredGear.length === 0 ? (
              <div className="bg-background rounded-lg p-8 text-center">
                <p className="text-lg">{t('browse.no_gear_found')}</p>
                <Button 
                  onClick={() => {
                    setFilteredGear(sampleGear);
                    setSelectedCategories([]);
                  }} 
                  variant="outline" 
                  className="mt-4"
                >
                  {t('browse.clear_filters')}
                </Button>
              </div>
            ) : (
              <div className="grid grid-cols-1 sm:grid-cols-2 md:grid-cols-3 lg:grid-cols-3 xl:grid-cols-4 gap-6">
                {filteredGear.map(gear => (
                  <GearCard key={gear.id} gear={gear} />
                ))}
              </div>
            )}
          </main>
        </div>
      </div>
    </div>
  );
};

export default BrowseGear;<|MERGE_RESOLUTION|>--- conflicted
+++ resolved
@@ -99,11 +99,11 @@
   const { t } = useTranslation();
 
   return (
-<<<<<<< HEAD
+ 9fhjis-codex/polish-browse-gear-page-ui
     <Card className="overflow-hidden rounded-xl ring-1 ring-gray-200 hover:shadow-lg transition-transform hover:-translate-y-1 focus-visible:outline-none focus-visible:ring-0">
-=======
+
     <Card className="overflow-hidden rounded-xl ring-1 ring-muted hover:shadow-lg transition-transform hover:-translate-y-1">
->>>>>>> 208575e4
+ main
       <div className="relative">
         <AspectRatio ratio={4 / 3}>
           <img
@@ -172,11 +172,11 @@
   };
   
   return (
-<<<<<<< HEAD
+ 9fhjis-codex/polish-browse-gear-page-ui
     <div className="w-full lg:w-64 bg-white rounded-xl p-4 ring-1 ring-gray-200 shadow-sm focus-visible:outline-none focus-visible:ring-0">
-=======
+
     <div className="w-full lg:w-64 bg-white rounded-xl p-4 ring-1 ring-muted shadow-sm">
->>>>>>> 208575e4
+ main
       <div className="flex items-center mb-4">
         <Filter className="h-5 w-5 mr-2 text-muted-foreground" />
         <h2 className="text-lg font-medium">{t('browse.filters')}</h2>
@@ -422,7 +422,7 @@
   
   return (
     <div className="bg-kitloop-background min-h-screen pt-24 pb-16">
-<<<<<<< HEAD
+ 9fhjis-codex/polish-browse-gear-page-ui
       <section className="py-12 px-4">
         <div className="max-w-7xl mx-auto text-center">
           <Search className="mx-auto mb-4 h-10 w-10 text-primary" />
@@ -430,14 +430,14 @@
             {t('browse.title')}
           </h1>
           <p className="text-base text-muted-foreground text-center max-w-xl mx-auto mb-8">
-=======
+
       <section className="bg-muted py-20 px-4">
         <div className="max-w-7xl mx-auto text-center">
           <h1 className="text-4xl md:text-5xl font-heading font-bold mb-4">
             {t('browse.title')}
           </h1>
           <p className="text-base text-muted-foreground max-w-2xl mx-auto mb-8">
->>>>>>> 208575e4
+ main
             {t('browse.subtitle')}
           </p>
           <form
@@ -449,11 +449,11 @@
                 placeholder={t('browse.search_placeholder')}
                 value={searchQuery}
                 onChange={(e) => setSearchQuery(e.target.value)}
-<<<<<<< HEAD
+ 9fhjis-codex/polish-browse-gear-page-ui
                 className="pl-10 py-5 bg-transparent focus-visible:ring-0 focus-visible:ring-offset-0"
-=======
+
                 className="pl-10 py-5 bg-transparent"
->>>>>>> 208575e4
+ main
               />
               <Search className="absolute left-3 top-1/2 -translate-y-1/2 text-muted-foreground" />
             </div>
@@ -462,11 +462,11 @@
                 placeholder={t('browse.location_placeholder')}
                 value={locationQuery}
                 onChange={(e) => setLocationQuery(e.target.value)}
-<<<<<<< HEAD
+ 9fhjis-codex/polish-browse-gear-page-ui
                 className="pl-10 py-5 bg-transparent focus-visible:ring-0 focus-visible:ring-offset-0"
-=======
+
                 className="pl-10 py-5 bg-transparent"
->>>>>>> 208575e4
+ main
               />
               <div className="absolute left-3 top-1/2 -translate-y-1/2 text-muted-foreground">
                 <svg
@@ -492,11 +492,11 @@
         </div>
       </section>
 
-<<<<<<< HEAD
+ 9fhjis-codex/polish-browse-gear-page-ui
       <div className="max-w-7xl mx-auto px-4 md:px-6 mt-8">
-=======
+
       <div className="max-w-7xl mx-auto px-4 md:px-6 mt-10">
->>>>>>> 208575e4
+ main
         
         <div className="flex flex-col lg:flex-row gap-8">
           {/* Filter Sidebar */}
